/**
 * Licensed to the Apache Software Foundation (ASF) under one or more
 * contributor license agreements.  See the NOTICE file distributed with
 * this work for additional information regarding copyright ownership.
 * The ASF licenses this file to You under the Apache License, Version 2.0
 * (the "License"); you may not use this file except in compliance with
 * the License.  You may obtain a copy of the License at
 *
 *     http://www.apache.org/licenses/LICENSE-2.0
 *
 * Unless required by applicable law or agreed to in writing, software
 * distributed under the License is distributed on an "AS IS" BASIS,
 * WITHOUT WARRANTIES OR CONDITIONS OF ANY KIND, either express or implied.
 * See the License for the specific language governing permissions and
 * limitations under the License.
 */

package com.digitalpebble.behemoth.util;

import java.io.BufferedInputStream;
import java.io.FileNotFoundException;
import java.io.IOException;

import org.apache.commons.cli.CommandLine;
import org.apache.commons.cli.CommandLineParser;
import org.apache.commons.cli.GnuParser;
import org.apache.commons.cli.HelpFormatter;
import org.apache.commons.cli.Options;
import org.apache.commons.cli.ParseException;
import org.apache.commons.compress.archivers.ArchiveEntry;
import org.apache.commons.compress.archivers.ArchiveException;
import org.apache.commons.compress.archivers.ArchiveInputStream;
import org.apache.commons.compress.archivers.ArchiveStreamFactory;
import org.apache.hadoop.conf.Configuration;
import org.apache.hadoop.conf.Configured;
import org.apache.hadoop.fs.FSDataInputStream;
import org.apache.hadoop.fs.FileStatus;
import org.apache.hadoop.fs.FileSystem;
import org.apache.hadoop.fs.Path;
import org.apache.hadoop.fs.PathFilter;
import org.apache.hadoop.io.IOUtils;
import org.apache.hadoop.io.SequenceFile;
import org.apache.hadoop.io.Text;
import org.apache.hadoop.mapred.Reporter;
import org.apache.hadoop.util.Tool;
import org.apache.hadoop.util.ToolRunner;
import org.slf4j.Logger;
import org.slf4j.LoggerFactory;

import com.digitalpebble.behemoth.BehemothConfiguration;
import com.digitalpebble.behemoth.BehemothDocument;

/**
 * Generates a SequenceFile containing BehemothDocuments given a local
 * directory. The BehemothDocument gets its byte content and URL. The detection
 * of MIME-type and text extraction can be done later using the TikaProcessor.
 */

<<<<<<< HEAD
public class CorpusGenerator {
  private transient static Logger log = LoggerFactory.getLogger(CorpusGenerator.class);
  private Path input, output;
  private Reporter reporter;

  public enum Counters{DOC_COUNT};

  public CorpusGenerator(Path input, Path output) {
    this.input = input;
    this.output = output;
  }

  public CorpusGenerator(Path input, Path output, Reporter reporter){
    this.input = input;
    this.output = output;
    this.reporter = reporter;
  }

  public long generate(boolean recurse) throws IOException {
    long result = 0;
    // read from input path
    // create new Content object and add it to the SequenceFile
    Text key = new Text();
    BehemothDocument value = new BehemothDocument();
    SequenceFile.Writer writer = null;
    try {
      Configuration conf = new Configuration();
      FileSystem fs = output.getFileSystem(conf);
      writer = SequenceFile.createWriter(fs, conf, output,
              key.getClass(), value.getClass());
      PerformanceFileFilter pff = new PerformanceFileFilter(writer, key,
              value, conf, reporter);
      // iterate on the files in the source dir
      result = processFiles(conf, input, recurse, pff);

    } finally {
      IOUtils.closeStream(writer);
=======
public class CorpusGenerator extends Configured implements Tool {
    private transient static Logger log = LoggerFactory
            .getLogger(CorpusGenerator.class);
    private Path input, output;

    private Reporter reporter;

    private static String unpackParamName = "CorpusGenerator-unpack";

    public enum Counters {
        DOC_COUNT
    };

    public CorpusGenerator() {
    }

    public CorpusGenerator(Path input, Path output) {
        setInput(input);
        setOutput(output);
    }

    public CorpusGenerator(Path input, Path output, Reporter reporter) {
        this.input = input;
        this.output = output;
        this.reporter = reporter;
>>>>>>> 5c15dd4a
    }
    return result;
  }

<<<<<<< HEAD
  public static void main(String argv[]) throws Exception {

    // Populate a SequenceFile with the content of a local directory

    String usage = "Content localdir outputDFSDir [--recurse]";

    if (argv.length < 2) {
      System.out.println("usage:" + usage);
      return;
    }


    Path inputDir = new Path(argv[0]);

    Path output = new Path(argv[1]);

    boolean recurse = false;
    if (argv.length > 2 && argv[2].equals("--recurse")) {
      recurse = true;
    }

    CorpusGenerator generator = new CorpusGenerator(inputDir, output);
    long count = generator.generate(recurse);//TODO: add support for how many docs were converted
    System.out.println(count + " docs converted");
  }

  private static long processFiles(Configuration conf, Path input, boolean recurse,
                                   PerformanceFileFilter pff) throws IOException {
    FileSystem fs = input.getFileSystem(conf);
    FileStatus[] statuses = fs.listStatus(input, pff);
    for (int i = 0; i < statuses.length; i++) {
      FileStatus status = statuses[i];
      if (recurse == true) {
        processFiles(conf, status.getPath(), recurse, pff);
      }
=======
    public void setInput(Path input) {
        this.input = input;
    }

    public void setOutput(Path output) {
        this.output = output;
    }

    public long generate(boolean recurse) throws IOException {
        long result = 0;
        // read from input path
        // create new Content object and add it to the SequenceFile
        Text key = new Text();
        BehemothDocument value = new BehemothDocument();
        SequenceFile.Writer writer = null;
        try {
            Configuration conf = getConf();
            FileSystem fs = output.getFileSystem(conf);
            writer = SequenceFile.createWriter(fs, conf, output,
                    key.getClass(), value.getClass());
            PerformanceFileFilter pff = new PerformanceFileFilter(writer, key,
                    value, conf, reporter);
            // iterate on the files in the source dir
            result = processFiles(conf, input, recurse, pff);

        } finally {
            IOUtils.closeStream(writer);
        }
        return result;
    }

    public static void main(String[] args) throws Exception {
        int res = ToolRunner.run(BehemothConfiguration.create(),
                new CorpusGenerator(), args);
        System.exit(res);
    }

    public int run(String[] args) throws Exception {

        Options options = new Options();
        // automatically generate the help statement
        HelpFormatter formatter = new HelpFormatter();
        // create the parser
        CommandLineParser parser = new GnuParser();

        options.addOption("h", "help", false, "print this message");
        options.addOption("i", "input", true, "input file or directory");
        options.addOption("o", "output", true, "output Behemoth corpus");
        options.addOption("r", "recurse", true,
                "processes directories recursively (default true)");
        options.addOption("u", "unpack", true,
                "unpack content of archives (default true)");

        // parse the command line arguments
        CommandLine line = null;
        try {
            line = parser.parse(options, args);
            String input = line.getOptionValue("i");
            if (line.hasOption("help")) {
                formatter.printHelp("CorpusGenerator", options);
                return 0;
            }
            if (input == null) {
                formatter.printHelp("CorpusGenerator", options);
                return -1;
            }
        } catch (ParseException e) {
            formatter.printHelp("CorpusGenerator", options);
        }

        boolean recurse = true;
        if ("false".equalsIgnoreCase(line.getOptionValue("r")))
            recurse = false;
        boolean unpack = true;
        if ("false".equalsIgnoreCase(line.getOptionValue("u")))
            unpack = false;

        getConf().setBoolean(unpackParamName, unpack);

        Path inputDir = new Path(line.getOptionValue("i"));
        Path output = new Path(line.getOptionValue("o"));

        setInput(inputDir);
        setOutput(output);

        long count = generate(recurse);
        System.out.println(count + " docs converted");
        return 0;
>>>>>>> 5c15dd4a
    }
    return pff.counter;
  }

  // Java hack to move the work of processing files into a filter, so that we
  // can process large directories of files
  // without having to create a huge list of files
  static class PerformanceFileFilter implements PathFilter {
    long counter = 0;
    PathFilter defaultIgnores = new PathFilter() {

      public boolean accept(Path file) {
        String name = file.getName();
        return name.startsWith(".") == false;// ignore hidden
        // directories
      }
    };


    private SequenceFile.Writer writer;
    private Text key;
    private BehemothDocument value;
    private Configuration conf;
    private Reporter reporter;

    public PerformanceFileFilter(SequenceFile.Writer writer, Text key,
                                 BehemothDocument value, Configuration conf, Reporter reporter) {
      this.writer = writer;
      this.key = key;
      this.value = value;
      this.conf = conf;
      this.reporter = reporter;
    }


<<<<<<< HEAD
    public boolean accept(Path file) {
      try {
        FileSystem fs = file.getFileSystem(conf);
        if (defaultIgnores.accept(file) && fs.getFileStatus(file).isDir() == false) {
          String URI = file.toUri().toString();
          //Hmm, kind of dangerous to do this
          byte[] fileBArray = new byte[(int) fs.getFileStatus(file).getLen()];
          FSDataInputStream fis = null;
          try {
            fis = fs.open(file);
            fis.readFully(0, fileBArray);
            fis.close();
            key.set(URI);
            // fill the values for the content object
            value.setUrl(URI);
            value.setContent(fileBArray);

            writer.append(key, value);
            counter++;
            if (reporter != null){
              reporter.incrCounter(Counters.DOC_COUNT, 1);
=======
        public boolean accept(Path file) {
            try {
                FileSystem fs = file.getFileSystem(conf);
                boolean unpack = conf.getBoolean(unpackParamName, true);

                if (defaultIgnores.accept(file)
                        && fs.getFileStatus(file).isDir() == false) {
                    String URI = file.toUri().toString();

                    // detect whether a file is likely to be an archive
                    // TODO extend to other known types
                    if (unpack && URI.toLowerCase().endsWith(".zip")) {
                        FSDataInputStream fis = null;
                        try {
                            fis = fs.open(file);
                            ArchiveInputStream input = new ArchiveStreamFactory()
                                    .createArchiveInputStream(new BufferedInputStream(
                                            fis));
                            ArchiveEntry entry = null;
                            while ((entry = input.getNextEntry()) != null) {
                                String name = entry.getName();
                                long size = entry.getSize();
                                byte[] content = new byte[(int) size];
                                input.read(content);
                                key.set(name);
                                // fill the values for the content object
                                value.setUrl(name);
                                value.setContent(content);

                                writer.append(key, value);
                                counter++;
                                if (reporter != null) {
                                    reporter.incrCounter(Counters.DOC_COUNT, 1);
                                }
                            }

                        } catch (ArchiveException e) {
                            // TODO Auto-generated catch block
                            e.printStackTrace();
                        } finally {
                            fis.close();
                        }

                    } else {
                        // Hmm, kind of dangerous to do this
                        byte[] fileBArray = new byte[(int) fs.getFileStatus(
                                file).getLen()];
                        FSDataInputStream fis = null;
                        try {
                            fis = fs.open(file);
                            fis.readFully(0, fileBArray);
                            fis.close();
                            key.set(URI);
                            // fill the values for the content object
                            value.setUrl(URI);
                            value.setContent(fileBArray);

                            writer.append(key, value);
                            counter++;
                            if (reporter != null) {
                                reporter.incrCounter(Counters.DOC_COUNT, 1);
                            }
                        } catch (FileNotFoundException e) {
                            throw new RuntimeException(e);
                        } catch (IOException e) {
                            throw new RuntimeException(e);
                        }
                    }
                }
                // if it is a directory, accept it so we can possibly recurse on
                // it,
                // otherwise we don't care about actually accepting the file,
                // since
                // all the work is done in the accept method here.
                return fs.getFileStatus(file).isDir();
            } catch (IOException e) {
                log.error("Exception", e);
>>>>>>> 5c15dd4a
            }
          } catch (FileNotFoundException e) {
            throw new RuntimeException(e);
          } catch (IOException e) {
            throw new RuntimeException(e);
          }
        }
        // if it is a directory, accept it so we can possibly recurse on it,
        // otherwise we don't care about actually accepting the file, since
        // all the work is done in the accept method here.
        return fs.getFileStatus(file).isDir();
      } catch (IOException e) {
        log.error("Exception", e);
      }
      return false;
    }
  }

}<|MERGE_RESOLUTION|>--- conflicted
+++ resolved
@@ -56,45 +56,6 @@
  * of MIME-type and text extraction can be done later using the TikaProcessor.
  */
 
-<<<<<<< HEAD
-public class CorpusGenerator {
-  private transient static Logger log = LoggerFactory.getLogger(CorpusGenerator.class);
-  private Path input, output;
-  private Reporter reporter;
-
-  public enum Counters{DOC_COUNT};
-
-  public CorpusGenerator(Path input, Path output) {
-    this.input = input;
-    this.output = output;
-  }
-
-  public CorpusGenerator(Path input, Path output, Reporter reporter){
-    this.input = input;
-    this.output = output;
-    this.reporter = reporter;
-  }
-
-  public long generate(boolean recurse) throws IOException {
-    long result = 0;
-    // read from input path
-    // create new Content object and add it to the SequenceFile
-    Text key = new Text();
-    BehemothDocument value = new BehemothDocument();
-    SequenceFile.Writer writer = null;
-    try {
-      Configuration conf = new Configuration();
-      FileSystem fs = output.getFileSystem(conf);
-      writer = SequenceFile.createWriter(fs, conf, output,
-              key.getClass(), value.getClass());
-      PerformanceFileFilter pff = new PerformanceFileFilter(writer, key,
-              value, conf, reporter);
-      // iterate on the files in the source dir
-      result = processFiles(conf, input, recurse, pff);
-
-    } finally {
-      IOUtils.closeStream(writer);
-=======
 public class CorpusGenerator extends Configured implements Tool {
     private transient static Logger log = LoggerFactory
             .getLogger(CorpusGenerator.class);
@@ -120,48 +81,8 @@
         this.input = input;
         this.output = output;
         this.reporter = reporter;
->>>>>>> 5c15dd4a
-    }
-    return result;
-  }
-
-<<<<<<< HEAD
-  public static void main(String argv[]) throws Exception {
-
-    // Populate a SequenceFile with the content of a local directory
-
-    String usage = "Content localdir outputDFSDir [--recurse]";
-
-    if (argv.length < 2) {
-      System.out.println("usage:" + usage);
-      return;
-    }
-
-
-    Path inputDir = new Path(argv[0]);
-
-    Path output = new Path(argv[1]);
-
-    boolean recurse = false;
-    if (argv.length > 2 && argv[2].equals("--recurse")) {
-      recurse = true;
-    }
-
-    CorpusGenerator generator = new CorpusGenerator(inputDir, output);
-    long count = generator.generate(recurse);//TODO: add support for how many docs were converted
-    System.out.println(count + " docs converted");
-  }
-
-  private static long processFiles(Configuration conf, Path input, boolean recurse,
-                                   PerformanceFileFilter pff) throws IOException {
-    FileSystem fs = input.getFileSystem(conf);
-    FileStatus[] statuses = fs.listStatus(input, pff);
-    for (int i = 0; i < statuses.length; i++) {
-      FileStatus status = statuses[i];
-      if (recurse == true) {
-        processFiles(conf, status.getPath(), recurse, pff);
-      }
-=======
+    }
+
     public void setInput(Path input) {
         this.input = input;
     }
@@ -250,65 +171,51 @@
         long count = generate(recurse);
         System.out.println(count + " docs converted");
         return 0;
->>>>>>> 5c15dd4a
-    }
-    return pff.counter;
-  }
-
-  // Java hack to move the work of processing files into a filter, so that we
-  // can process large directories of files
-  // without having to create a huge list of files
-  static class PerformanceFileFilter implements PathFilter {
-    long counter = 0;
-    PathFilter defaultIgnores = new PathFilter() {
-
-      public boolean accept(Path file) {
-        String name = file.getName();
-        return name.startsWith(".") == false;// ignore hidden
-        // directories
-      }
-    };
-
-
-    private SequenceFile.Writer writer;
-    private Text key;
-    private BehemothDocument value;
-    private Configuration conf;
-    private Reporter reporter;
-
-    public PerformanceFileFilter(SequenceFile.Writer writer, Text key,
-                                 BehemothDocument value, Configuration conf, Reporter reporter) {
-      this.writer = writer;
-      this.key = key;
-      this.value = value;
-      this.conf = conf;
-      this.reporter = reporter;
-    }
-
-
-<<<<<<< HEAD
-    public boolean accept(Path file) {
-      try {
-        FileSystem fs = file.getFileSystem(conf);
-        if (defaultIgnores.accept(file) && fs.getFileStatus(file).isDir() == false) {
-          String URI = file.toUri().toString();
-          //Hmm, kind of dangerous to do this
-          byte[] fileBArray = new byte[(int) fs.getFileStatus(file).getLen()];
-          FSDataInputStream fis = null;
-          try {
-            fis = fs.open(file);
-            fis.readFully(0, fileBArray);
-            fis.close();
-            key.set(URI);
-            // fill the values for the content object
-            value.setUrl(URI);
-            value.setContent(fileBArray);
-
-            writer.append(key, value);
-            counter++;
-            if (reporter != null){
-              reporter.incrCounter(Counters.DOC_COUNT, 1);
-=======
+    }
+
+    private static long processFiles(Configuration conf, Path input,
+            boolean recurse, PerformanceFileFilter pff) throws IOException {
+
+        FileSystem fs = input.getFileSystem(conf);
+        FileStatus[] statuses = fs.listStatus(input, pff);
+        for (int i = 0; i < statuses.length; i++) {
+            FileStatus status = statuses[i];
+            if (recurse == true) {
+                processFiles(conf, status.getPath(), recurse, pff);
+            }
+        }
+        return pff.counter;
+    }
+
+    // Java hack to move the work of processing files into a filter, so that we
+    // can process large directories of files
+    // without having to create a huge list of files
+    static class PerformanceFileFilter implements PathFilter {
+        long counter = 0;
+        PathFilter defaultIgnores = new PathFilter() {
+
+            public boolean accept(Path file) {
+                String name = file.getName();
+                return name.startsWith(".") == false;// ignore hidden
+                // directories
+            }
+        };
+
+        private SequenceFile.Writer writer;
+        private Text key;
+        private BehemothDocument value;
+        private Configuration conf;
+        private Reporter reporter;
+
+        public PerformanceFileFilter(SequenceFile.Writer writer, Text key,
+                BehemothDocument value, Configuration conf, Reporter reporter) {
+            this.writer = writer;
+            this.key = key;
+            this.value = value;
+            this.conf = conf;
+            this.reporter = reporter;
+        }
+
         public boolean accept(Path file) {
             try {
                 FileSystem fs = file.getFileSystem(conf);
@@ -386,23 +293,9 @@
                 return fs.getFileStatus(file).isDir();
             } catch (IOException e) {
                 log.error("Exception", e);
->>>>>>> 5c15dd4a
-            }
-          } catch (FileNotFoundException e) {
-            throw new RuntimeException(e);
-          } catch (IOException e) {
-            throw new RuntimeException(e);
-          }
-        }
-        // if it is a directory, accept it so we can possibly recurse on it,
-        // otherwise we don't care about actually accepting the file, since
-        // all the work is done in the accept method here.
-        return fs.getFileStatus(file).isDir();
-      } catch (IOException e) {
-        log.error("Exception", e);
-      }
-      return false;
-    }
-  }
+            }
+            return false;
+        }
+    }
 
 }