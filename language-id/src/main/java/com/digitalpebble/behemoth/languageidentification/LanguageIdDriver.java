--- conflicted
+++ resolved
@@ -32,23 +32,18 @@
  * limitations under the License.
  */
 
-<<<<<<< HEAD
-=======
+
 import java.io.BufferedReader;
 import java.io.InputStreamReader;
 
-import org.apache.commons.cli.CommandLine;
-import org.apache.commons.cli.CommandLineParser;
-import org.apache.commons.cli.GnuParser;
-import org.apache.commons.cli.HelpFormatter;
-import org.apache.commons.cli.Options;
-import org.apache.commons.cli.ParseException;
+import org.apache.commons.cli2.CommandLine;
+
 
 import org.apache.hadoop.conf.Configuration;
 import org.apache.hadoop.conf.Configured;
 import org.apache.hadoop.fs.FileSystem;
 import org.apache.hadoop.fs.Path;
->>>>>>> a5f069e7
+
 import org.apache.hadoop.io.Text;
 import org.apache.hadoop.mapred.FileInputFormat;
 import org.apache.hadoop.mapred.FileOutputFormat;
@@ -67,7 +62,7 @@
 import com.digitalpebble.behemoth.DocumentFilter;
 
 public class LanguageIdDriver extends Configured implements Tool {
-<<<<<<< HEAD
+
 	private transient static Logger log = LoggerFactory
 			.getLogger(LanguageIdDriver.class);
 
@@ -199,108 +194,7 @@
 
 		return optBuilder.create();
 	}
-=======
-    private transient static Logger log = LoggerFactory
-            .getLogger(LanguageIdDriver.class);
-
-    public LanguageIdDriver() {
-        super(null);
-    }
-
-    public LanguageIdDriver(Configuration conf) {
-        super(conf);
-    }
-
-    public static void main(String args[]) throws Exception {
-        int res = ToolRunner.run(BehemothConfiguration.create(),
-                new LanguageIdDriver(), args);
-        System.exit(res);
-    }
-
-    public int run(String[] args) throws Exception {
-
-        final FileSystem fs = FileSystem.get(getConf());
-
-        Options options = new Options();
-        // automatically generate the help statement
-        HelpFormatter formatter = new HelpFormatter();
-        // create the parser
-        CommandLineParser parser = new GnuParser();
-
-        options.addOption("h", "help", false, "print this message");
-        options.addOption("i", "input", true, "input file or directory");
-        options.addOption("o", "output", true, "output Behemoth corpus");
-        options.addOption("w", "overwrite", false, "overwrite the output");
-
-        Path inputPath = null;
-        Path outputPath = null;
-
-        boolean overWrite = false;
-
-        // parse the command line arguments
-        CommandLine cmdLine = null;
-        try {
-            cmdLine = parser.parse(options, args);
-            String input = cmdLine.getOptionValue("i");
-            String output = cmdLine.getOptionValue("o");
-            if (cmdLine.hasOption("help")) {
-                formatter.printHelp("LanguageIdDriver", options);
-                return 0;
-            }
-            if (input == null | output == null) {
-                formatter.printHelp("LanguageIdDriver", options);
-                return -1;
-            }
-            inputPath = new Path(input);
-            outputPath = new Path(output);
-            if (cmdLine.hasOption("overwrite")) {
-                overWrite = true;
-            }
-        } catch (ParseException e) {
-            formatter.printHelp("LanguageIdDriver", options);
-        }
-
-        // check whether needs overwriting
-        if (FileSystem.get(outputPath.toUri(), getConf()).exists(outputPath)) {
-            if (!overWrite) {
-                System.out.println("Output path " + outputPath
-                        + " already exists. Use option -w to overwrite.");
-                return 0;
-            } else
-                fs.delete(outputPath, true);
-        }
-
-        JobConf job = new JobConf(getConf());
-        job.setJarByClass(this.getClass());
-
-        job.setJobName("Processing with Language Identifier");
-
-        job.setInputFormat(SequenceFileInputFormat.class);
-        job.setOutputFormat(SequenceFileOutputFormat.class);
-
-        job.setMapOutputKeyClass(Text.class);
-        job.setMapOutputValueClass(BehemothDocument.class);
-        job.setOutputKeyClass(Text.class);
-        job.setOutputValueClass(BehemothDocument.class);
-
-        job.setMapperClass(LanguageIdMapper.class);
-
-        job.setNumReduceTasks(0);
-
-        FileInputFormat.addInputPath(job, inputPath);
-        FileOutputFormat.setOutputPath(job, outputPath);
-
-        try {
-            JobClient.runJob(job);
-        } catch (Exception e) {
-            e.printStackTrace();
-            fs.delete(outputPath, true);
-            return -1;
-        } finally {
-        }
-
-        return 0;
-    }
->>>>>>> a5f069e7
+
+
 
 }