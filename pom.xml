--- conflicted
+++ resolved
@@ -1,67 +1,3 @@
-<<<<<<< HEAD
-<project xmlns="http://maven.apache.org/POM/4.0.0"
-         xmlns:xsi="http://www.w3.org/2001/XMLSchema-instance"
-         xsi:schemaLocation="http://maven.apache.org/POM/4.0.0
-                             http://maven.apache.org/maven-v4_0_0.xsd">
-    <modelVersion>4.0.0</modelVersion>
-
-    <groupId>com.digitalpebble.behemoth</groupId>
-    <artifactId>behemoth-parent</artifactId>
-    <packaging>pom</packaging>
-    <version>1.0</version>
-    <name>Behemoth Parent</name>
-
-    <modules>
-        <module>core</module>
-        <module>gate</module>
-        <module>tika</module>
-        <module>uima</module>
-        <module>io</module>
-        <module>mahout</module>
-        <module>solr</module>
-        <module>language-id</module>
-    </modules>
-
-    <build>
-        <pluginManagement>
-            <plugins>
-                <plugin>
-                    <groupId>org.apache.maven.plugins</groupId>
-                    <artifactId>maven-compiler-plugin</artifactId>
-                    <configuration>
-                        <source>1.6</source>
-                        <target>1.6</target>
-                    </configuration>
-                </plugin>
-            </plugins>
-        </pluginManagement>
-    </build>
-
-    <dependencies>
-    <dependency>
-      <groupId>org.apache.hadoop</groupId>
-      <artifactId>hadoop-core</artifactId>
-      <version>0.20.205.0</version>
-      <scope>provided</scope>
-    </dependency>
-        <dependency>
-            <groupId>junit</groupId>
-            <artifactId>junit</artifactId>
-            <version>4.10</version>
-            <scope>test</scope>
-        </dependency>
-    </dependencies>
-    <repositories>
-      <repository>
-	<id>apache.snapshots</id>
-	<name>Apache Snapshot Repository</name>
-	<url>http://repository.apache.org/snapshots</url>
-	<releases>
-          <enabled>false</enabled>
-	</releases>
-      </repository>
-    </repositories>
-=======
 <project xmlns="http://maven.apache.org/POM/4.0.0" xmlns:xsi="http://www.w3.org/2001/XMLSchema-instance" xsi:schemaLocation="http://maven.apache.org/POM/4.0.0 http://maven.apache.org/maven-v4_0_0.xsd">
 	<modelVersion>4.0.0</modelVersion>
 
@@ -174,5 +110,4 @@
 		<name>DigitalPebble Ltd</name>
 		<url>http://www.digitalpebble.com</url>
 	</organization>
->>>>>>> a5f069e7
 </project>