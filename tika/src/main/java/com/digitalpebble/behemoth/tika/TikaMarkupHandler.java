package com.digitalpebble.behemoth.tika;
/**
 * Licensed to the Apache Software Foundation (ASF) under one or more
 * contributor license agreements.  See the NOTICE file distributed with
 * this work for additional information regarding copyright ownership.
 * The ASF licenses this file to You under the Apache License, Version 2.0
 * (the "License"); you may not use this file except in compliance with
 * the License.  You may obtain a copy of the License at
 *
 *     http://www.apache.org/licenses/LICENSE-2.0
 *
 * Unless required by applicable law or agreed to in writing, software
 * distributed under the License is distributed on an "AS IS" BASIS,
 * WITHOUT WARRANTIES OR CONDITIONS OF ANY KIND, either express or implied.
 * See the License for the specific language governing permissions and
 * limitations under the License.
 */

import org.xml.sax.Attributes;
import org.xml.sax.ContentHandler;
import org.xml.sax.Locator;
import org.xml.sax.SAXException;

<<<<<<< HEAD
/**
 *
 *
 **/
public abstract class TikaMarkupHandler implements ContentHandler {

  protected StringBuilder textBuffer;

  public TikaMarkupHandler() {
    textBuffer = new StringBuilder();
  }

  @Override
  public void startElement(String s, String s1, String s2, Attributes attributes) throws SAXException {

  }

  public void endElement(String uri, String localName, String qName)
          throws SAXException {

    int endOffset = textBuffer.length();

    // add a \n after the head if the text is not empty
    // i.e. there is a title
    if (localName.equals("head") && endOffset > 0)
      textBuffer.append("\n");
  }

  public String getText() {
    return this.textBuffer.toString();
  }

  public void startPrefixMapping(String prefix, String uri)
          throws SAXException {
  }

  public void endPrefixMapping(String prefix) throws SAXException {
  }

  public void setDocumentLocator(Locator locator) {
  }

  public void skippedEntity(String name) throws SAXException {
  }

  public void processingInstruction(String target, String data)
          throws SAXException {
  }

  public void ignorableWhitespace(char[] ch, int start, int length)
          throws SAXException {
    characters(ch, start, length);
  }
=======
import com.digitalpebble.behemoth.Annotation;

/*******************************************************************************
 * SAX Handler which gets events from the Tika parser events and create Behemoth
 * annotations accordingly.
 * 
 ******************************************************************************/

public class TikaMarkupHandler implements BehemothHandler {

    private StringBuffer textBuffer;

    private List<Annotation> annotationBuffer;

    private LinkedList<Annotation> startedAnnotations;

    public TikaMarkupHandler() {
        textBuffer = new StringBuffer();
        annotationBuffer = new LinkedList<Annotation>();
        startedAnnotations = new LinkedList<Annotation>();
    }

    public void characters(char[] ch, int start, int length)
            throws SAXException {
        textBuffer.append(ch, start, length);
    }

    public void startDocument() throws SAXException {
        textBuffer = new StringBuffer();
        annotationBuffer = new LinkedList<Annotation>();
        startedAnnotations = new LinkedList<Annotation>();
    }

    public void endDocument() throws SAXException {
        // there should be no annotation left at this stage
        if (startedAnnotations.size() != 0) {
            // TODO log + error message
        }
    }

    public void startElement(String uri, String localName, String qName,
            Attributes atts) throws SAXException {
        int startOffset = textBuffer.length();

        Annotation annot = new Annotation();
        annot.setStart(startOffset);
        // use the localname as a type
        annot.setType(localName);
        // convert the attributes into features
        for (int i = 0; i < atts.getLength(); i++) {
            String key = atts.getLocalName(i);
            String value = atts.getValue(i);
            annot.getFeatures().put(key, value);
        }
        this.startedAnnotations.addLast(annot);
    }

    public void endElement(String uri, String localName, String qName)
            throws SAXException {

        int endOffset = textBuffer.length();

        // add a \n after the head if the text is not empty
        // i.e. there is a title
        if (localName.equals("head") && endOffset > 0)
            textBuffer.append("\n");

        // try to get the corresponding annotation
        // we start from the last temporary
        // and go up the stack
        Iterator<Annotation> iter = startedAnnotations.iterator();
        Annotation startedAnnot = null;
        while (iter.hasNext()) {
            Annotation temp = iter.next();
            if (temp.getType().equals(localName)) {
                startedAnnot = temp;
                break;
            }
        }
        // found something?
        if (startedAnnot == null) {
            // TODO log etc...
            return;
        }

        startedAnnot.setEnd(endOffset);
        startedAnnotations.remove(startedAnnot);
        annotationBuffer.add(startedAnnot);
    }

    public void ignorableWhitespace(char[] ch, int start, int length)
            throws SAXException {
        characters(ch, start, length);
    }

    // the following methods are simply ignored

    public void startPrefixMapping(String prefix, String uri)
            throws SAXException {
    }

    public void endPrefixMapping(String prefix) throws SAXException {
    }

    public void setDocumentLocator(Locator locator) {
    }

    public void skippedEntity(String name) throws SAXException {
    }

    public void processingInstruction(String target, String data)
            throws SAXException {
    }

    public String getText() {
        return this.textBuffer.toString();
    }

    public List<Annotation> getAnnotations() {
        return this.annotationBuffer;
    }
>>>>>>> a5f069e7

  public void characters(char[] ch, int start, int length)
          throws SAXException {
    textBuffer.append(ch, start, length);
  }
}<|MERGE_RESOLUTION|>--- conflicted
+++ resolved
@@ -21,62 +21,11 @@
 import org.xml.sax.Locator;
 import org.xml.sax.SAXException;
 
-<<<<<<< HEAD
-/**
- *
- *
- **/
-public abstract class TikaMarkupHandler implements ContentHandler {
+import com.digitalpebble.behemoth.Annotation;
 
-  protected StringBuilder textBuffer;
-
-  public TikaMarkupHandler() {
-    textBuffer = new StringBuilder();
-  }
-
-  @Override
-  public void startElement(String s, String s1, String s2, Attributes attributes) throws SAXException {
-
-  }
-
-  public void endElement(String uri, String localName, String qName)
-          throws SAXException {
-
-    int endOffset = textBuffer.length();
-
-    // add a \n after the head if the text is not empty
-    // i.e. there is a title
-    if (localName.equals("head") && endOffset > 0)
-      textBuffer.append("\n");
-  }
-
-  public String getText() {
-    return this.textBuffer.toString();
-  }
-
-  public void startPrefixMapping(String prefix, String uri)
-          throws SAXException {
-  }
-
-  public void endPrefixMapping(String prefix) throws SAXException {
-  }
-
-  public void setDocumentLocator(Locator locator) {
-  }
-
-  public void skippedEntity(String name) throws SAXException {
-  }
-
-  public void processingInstruction(String target, String data)
-          throws SAXException {
-  }
-
-  public void ignorableWhitespace(char[] ch, int start, int length)
-          throws SAXException {
-    characters(ch, start, length);
-  }
-=======
-import com.digitalpebble.behemoth.Annotation;
+import java.util.Iterator;
+import java.util.LinkedList;
+import java.util.List;
 
 /*******************************************************************************
  * SAX Handler which gets events from the Tika parser events and create Behemoth
@@ -86,14 +35,14 @@
 
 public class TikaMarkupHandler implements BehemothHandler {
 
-    private StringBuffer textBuffer;
+    protected StringBuilder textBuffer;
 
     private List<Annotation> annotationBuffer;
 
     private LinkedList<Annotation> startedAnnotations;
 
     public TikaMarkupHandler() {
-        textBuffer = new StringBuffer();
+        textBuffer = new StringBuilder();
         annotationBuffer = new LinkedList<Annotation>();
         startedAnnotations = new LinkedList<Annotation>();
     }
@@ -104,7 +53,7 @@
     }
 
     public void startDocument() throws SAXException {
-        textBuffer = new StringBuffer();
+        textBuffer = new StringBuilder();
         annotationBuffer = new LinkedList<Annotation>();
         startedAnnotations = new LinkedList<Annotation>();
     }
@@ -197,10 +146,5 @@
     public List<Annotation> getAnnotations() {
         return this.annotationBuffer;
     }
->>>>>>> a5f069e7
 
-  public void characters(char[] ch, int start, int length)
-          throws SAXException {
-    textBuffer.append(ch, start, length);
-  }
 }